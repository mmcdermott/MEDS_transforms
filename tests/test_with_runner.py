"""Tests a multi-stage pre-processing pipeline via the Runner utility. Only checks final outputs.

In this test, the following stages are run:
  - filter_subjects
  - add_time_derived_measurements
  - fit_outlier_detection
  - occlude_outliers
  - fit_normalization
  - fit_vocabulary_indices
  - normalization

The stage configuration arguments will be as given in the yaml block below:
"""

from functools import partial

import polars as pl
from meds import code_metadata_filepath, subject_id_field, subject_splits_filepath

<<<<<<< HEAD
from tests import RUNNER_SCRIPT, USE_LOCAL_SCRIPTS
from tests.MEDS_Transforms import (
    ADD_TIME_DERIVED_MEASUREMENTS_SCRIPT,
    AGGREGATE_CODE_METADATA_SCRIPT,
    FILTER_SUBJECTS_SCRIPT,
    FIT_VOCABULARY_INDICES_SCRIPT,
    NORMALIZATION_SCRIPT,
    OCCLUDE_OUTLIERS_SCRIPT,
)
from tests.MEDS_Transforms.transform_tester_base import MEDS_SHARDS, SPLITS_DF
from tests.utils import MEDS_transforms_pipeline_tester, add_params, exact_str_regex, parse_shards_yaml
=======
from tests import AGGREGATE_CODE_METADATA_SCRIPT, RUNNER_SCRIPT
from tests.transform_tester_base import MEDS_SHARDS, SPLITS_DF
from tests.utils import add_params, exact_str_regex, parse_shards_yaml, single_stage_tester
>>>>>>> 848d862e

MEDS_CODE_METADATA = pl.DataFrame(
    {
        "code": ["EYE_COLOR//BLUE", "EYE_COLOR//BROWN", "EYE_COLOR//HAZEL", "HR", "TEMP"],
        "description": [
            "Blue Eyes. Less common than brown.",
            "Brown Eyes. The most common eye color.",
            "Hazel eyes. These are uncommon",
            "Heart Rate",
            "Body Temperature",
        ],
        "parent_codes": [None, None, None, ["LOINC/8867-4"], ["LOINC/8310-5"]],
    },
    schema={"code": pl.String, "description": pl.String, "parent_codes": pl.List(pl.String)},
)

# After filtering out subjects with fewer than 5 events:
WANT_FILTER = parse_shards_yaml(
    f"""
"filter_subjects/train/0": |-2
  {subject_id_field},time,code,numeric_value
  239684,,EYE_COLOR//BROWN,
  239684,,HEIGHT,175.271115221764
  239684,"12/28/1980, 00:00:00",DOB,
  239684,"05/11/2010, 17:41:51",ADMISSION//CARDIAC,
  239684,"05/11/2010, 17:41:51",HR,102.6
  239684,"05/11/2010, 17:41:51",TEMP,96.0
  239684,"05/11/2010, 17:48:48",HR,105.1
  239684,"05/11/2010, 17:48:48",TEMP,96.2
  239684,"05/11/2010, 18:25:35",HR,113.4
  239684,"05/11/2010, 18:25:35",TEMP,95.8
  239684,"05/11/2010, 18:57:18",HR,112.6
  239684,"05/11/2010, 18:57:18",TEMP,95.5
  239684,"05/11/2010, 19:27:19",DISCHARGE,
  1195293,,EYE_COLOR//BLUE,
  1195293,,HEIGHT,164.6868838269085
  1195293,"06/20/1978, 00:00:00",DOB,
  1195293,"06/20/2010, 19:23:52",ADMISSION//CARDIAC,
  1195293,"06/20/2010, 19:23:52",HR,109.0
  1195293,"06/20/2010, 19:23:52",TEMP,100.0
  1195293,"06/20/2010, 19:25:32",HR,114.1
  1195293,"06/20/2010, 19:25:32",TEMP,100.0
  1195293,"06/20/2010, 19:45:19",HR,119.8
  1195293,"06/20/2010, 19:45:19",TEMP,99.9
  1195293,"06/20/2010, 20:12:31",HR,112.5
  1195293,"06/20/2010, 20:12:31",TEMP,99.8
  1195293,"06/20/2010, 20:24:44",HR,107.7
  1195293,"06/20/2010, 20:24:44",TEMP,100.0
  1195293,"06/20/2010, 20:41:33",HR,107.5
  1195293,"06/20/2010, 20:41:33",TEMP,100.4
  1195293,"06/20/2010, 20:50:04",DISCHARGE,

"filter_subjects/train/1": |-2
  {subject_id_field},time,code,numeric_value

"filter_subjects/tuning/0": |-2
  {subject_id_field},time,code,numeric_value

"filter_subjects/held_out/0": |-2
  {subject_id_field},time,code,numeric_value
  1500733,,EYE_COLOR//BROWN,
  1500733,,HEIGHT,158.60131573580904
  1500733,"07/20/1986, 00:00:00",DOB,
  1500733,"06/03/2010, 14:54:38",ADMISSION//ORTHOPEDIC,
  1500733,"06/03/2010, 14:54:38",HR,91.4
  1500733,"06/03/2010, 14:54:38",TEMP,100.0
  1500733,"06/03/2010, 15:39:49",HR,84.4
  1500733,"06/03/2010, 15:39:49",TEMP,100.3
  1500733,"06/03/2010, 16:20:49",HR,90.1
  1500733,"06/03/2010, 16:20:49",TEMP,100.1
  1500733,"06/03/2010, 16:44:26",DISCHARGE,
"""
)

WANT_TIME_DERIVED = parse_shards_yaml(
    f"""
"add_time_derived_measurements/train/0": |-2
  {subject_id_field},time,code,numeric_value
  239684,,EYE_COLOR//BROWN,
  239684,,HEIGHT,175.271115221764
  239684,"12/28/1980, 00:00:00","TIME_OF_DAY//[00,06)",
  239684,"12/28/1980, 00:00:00",DOB,
  239684,"05/11/2010, 17:41:51","TIME_OF_DAY//[12,18)",
  239684,"05/11/2010, 17:41:51",AGE,29.36883360091833
  239684,"05/11/2010, 17:41:51",ADMISSION//CARDIAC,
  239684,"05/11/2010, 17:41:51",HR,102.6
  239684,"05/11/2010, 17:41:51",TEMP,96.0
  239684,"05/11/2010, 17:48:48","TIME_OF_DAY//[12,18)",
  239684,"05/11/2010, 17:48:48",AGE,29.36884681513314
  239684,"05/11/2010, 17:48:48",HR,105.1
  239684,"05/11/2010, 17:48:48",TEMP,96.2
  239684,"05/11/2010, 18:25:35","TIME_OF_DAY//[18,24)",
  239684,"05/11/2010, 18:25:35",AGE,29.36891675223647
  239684,"05/11/2010, 18:25:35",HR,113.4
  239684,"05/11/2010, 18:25:35",TEMP,95.8
  239684,"05/11/2010, 18:57:18","TIME_OF_DAY//[18,24)",
  239684,"05/11/2010, 18:57:18",AGE,29.36897705595538
  239684,"05/11/2010, 18:57:18",HR,112.6
  239684,"05/11/2010, 18:57:18",TEMP,95.5
  239684,"05/11/2010, 19:27:19","TIME_OF_DAY//[18,24)",
  239684,"05/11/2010, 19:27:19",AGE,29.369034127420306
  239684,"05/11/2010, 19:27:19",DISCHARGE,
  1195293,,EYE_COLOR//BLUE,
  1195293,,HEIGHT,164.6868838269085
  1195293,"06/20/1978, 00:00:00","TIME_OF_DAY//[00,06)",
  1195293,"06/20/1978, 00:00:00",DOB,
  1195293,"06/20/2010, 19:23:52","TIME_OF_DAY//[18,24)",
  1195293,"06/20/2010, 19:23:52",AGE,32.002896271955265
  1195293,"06/20/2010, 19:23:52",ADMISSION//CARDIAC,
  1195293,"06/20/2010, 19:23:52",HR,109.0
  1195293,"06/20/2010, 19:23:52",TEMP,100.0
  1195293,"06/20/2010, 19:25:32","TIME_OF_DAY//[18,24)",
  1195293,"06/20/2010, 19:25:32",AGE,32.00289944083172
  1195293,"06/20/2010, 19:25:32",HR,114.1
  1195293,"06/20/2010, 19:25:32",TEMP,100.0
  1195293,"06/20/2010, 19:45:19","TIME_OF_DAY//[18,24)",
  1195293,"06/20/2010, 19:45:19",AGE,32.00293705539522
  1195293,"06/20/2010, 19:45:19",HR,119.8
  1195293,"06/20/2010, 19:45:19",TEMP,99.9
  1195293,"06/20/2010, 20:12:31","TIME_OF_DAY//[18,24)",
  1195293,"06/20/2010, 20:12:31",AGE,32.002988771458945
  1195293,"06/20/2010, 20:12:31",HR,112.5
  1195293,"06/20/2010, 20:12:31",TEMP,99.8
  1195293,"06/20/2010, 20:24:44","TIME_OF_DAY//[18,24)",
  1195293,"06/20/2010, 20:24:44",AGE,32.00301199932335
  1195293,"06/20/2010, 20:24:44",HR,107.7
  1195293,"06/20/2010, 20:24:44",TEMP,100.0
  1195293,"06/20/2010, 20:41:33","TIME_OF_DAY//[18,24)",
  1195293,"06/20/2010, 20:41:33",AGE,32.003043973286765
  1195293,"06/20/2010, 20:41:33",HR,107.5
  1195293,"06/20/2010, 20:41:33",TEMP,100.4
  1195293,"06/20/2010, 20:50:04","TIME_OF_DAY//[18,24)",
  1195293,"06/20/2010, 20:50:04",AGE,32.00306016624544
  1195293,"06/20/2010, 20:50:04",DISCHARGE,

"add_time_derived_measurements/train/1": |-2
  {subject_id_field},time,code,numeric_value

"add_time_derived_measurements/tuning/0": |-2
  {subject_id_field},time,code,numeric_value

"add_time_derived_measurements/held_out/0": |-2
  {subject_id_field},time,code,numeric_value
  1500733,,EYE_COLOR//BROWN,
  1500733,,HEIGHT,158.60131573580904
  1500733,"07/20/1986, 00:00:00","TIME_OF_DAY//[00,06)",
  1500733,"07/20/1986, 00:00:00",DOB,
  1500733,"06/03/2010, 14:54:38","TIME_OF_DAY//[12,18)",
  1500733,"06/03/2010, 14:54:38",AGE,23.873531791091356
  1500733,"06/03/2010, 14:54:38",ADMISSION//ORTHOPEDIC,
  1500733,"06/03/2010, 14:54:38",HR,91.4
  1500733,"06/03/2010, 14:54:38",TEMP,100.0
  1500733,"06/03/2010, 15:39:49","TIME_OF_DAY//[12,18)",
  1500733,"06/03/2010, 15:39:49",AGE,23.873617699332012
  1500733,"06/03/2010, 15:39:49",HR,84.4
  1500733,"06/03/2010, 15:39:49",TEMP,100.3
  1500733,"06/03/2010, 16:20:49","TIME_OF_DAY//[12,18)",
  1500733,"06/03/2010, 16:20:49",AGE,23.873695653692767
  1500733,"06/03/2010, 16:20:49",HR,90.1
  1500733,"06/03/2010, 16:20:49",TEMP,100.1
  1500733,"06/03/2010, 16:44:26","TIME_OF_DAY//[12,18)",
  1500733,"06/03/2010, 16:44:26",AGE,23.873740556672114
  1500733,"06/03/2010, 16:44:26",DISCHARGE,
"""
)

# Fit outliers python code
FIT_OUTLIERS_CODE = """
```python
>>> from tests.test_test_with_runner import WANT_TIME_DERIVED
>>> import polars as pl
>>> VALS = pl.col("numeric_value").drop_nulls().drop_nans()
>>> post_outliers = (
...     WANT_TIME_DERIVED['add_time_derived_measurements/train/0']
...     .group_by("code")
...     .agg(
...         VALS.len().alias("values/n_occurrences"),
...         VALS.sum().alias("values/sum"),
...         (VALS**2).sum().alias("values/sum_sqd")
...     )
...     .filter(pl.col("values/n_occurrences") > 0)
... )
>>> post_outliers
shape: (4, 4)
┌────────┬──────────────────────┬─────────────┬────────────────┐
│ code   ┆ values/n_occurrences ┆ values/sum  ┆ values/sum_sqd │
│ ---    ┆ ---                  ┆ ---         ┆ ---            │
│ str    ┆ u32                  ┆ f32         ┆ f32            │
╞════════╪══════════════════════╪═════════════╪════════════════╡
│ HR     ┆ 10                   ┆ 1104.300049 ┆ 122174.726562  │
│ AGE    ┆ 12                   ┆ 370.865448  ┆ 11482.001953   │
│ TEMP   ┆ 10                   ┆ 983.600037  ┆ 96788.53125    │
│ HEIGHT ┆ 2                    ┆ 339.958008  ┆ 57841.734375   │
└────────┴──────────────────────┴─────────────┴────────────────┘
>>> print(post_outliers.to_dict(as_series=False))
{'code': ['HR', 'AGE', 'TEMP', 'HEIGHT'],
 'values/n_occurrences': [10, 12, 10, 2],
 'values/sum': [1104.300048828125, 370.8654479980469, 983.6000366210938, 339.9580078125],
 'values/sum_sqd': [122174.7265625, 11482.001953125, 96788.53125, 57841.734375]}


```
"""

# Input:
# code,description,parent_codes
# EYE_COLOR//BLUE,"Blue Eyes. Less common than brown.",
# EYE_COLOR//BROWN,"Brown Eyes. The most common eye color.",
# EYE_COLOR//HAZEL,"Hazel eyes. These are uncommon",
# HR,"Heart Rate",LOINC/8867-4
# TEMP,"Body Temperature",LOINC/8310-5

WANT_FIT_OUTLIERS = {
    "fit_outlier_detection/codes.parquet": pl.DataFrame(
        {
            "code": [
                "EYE_COLOR//BLUE",
                "EYE_COLOR//BROWN",
                "HR",
                "TEMP",
                "AGE",
                "HEIGHT",
                "TIME_OF_DAY//[18,24)",
                "TIME_OF_DAY//[12,18)",
                "TIME_OF_DAY//[00,06)",
                "ADMISSION//CARDIAC",
                "DISCHARGE",
                "DOB",
            ],
            "values/n_occurrences": [0, 0, 10, 10, 12, 2, 0, 0, 0, 0, 0, 0],
            "values/sum": [
                0.0,
                0.0,
                1104.300048828125,
                983.6000366210938,
                370.8654479980469,
                339.9580078125,
                0.0,
                0.0,
                0.0,
                0.0,
                0.0,
                0.0,
            ],
            "values/sum_sqd": [
                0.0,
                0.0,
                122174.7265625,
                96788.53125,
                11482.001953125,
                57841.734375,
                0.0,
                0.0,
                0.0,
                0.0,
                0.0,
                0.0,
            ],
            "description": [
                "Blue Eyes. Less common than brown.",
                "Brown Eyes. The most common eye color.",
                "Heart Rate",
                "Body Temperature",
                None,
                None,
                None,
                None,
                None,
                None,
                None,
                None,
            ],
            "parent_codes": [
                None,
                None,
                ["LOINC/8867-4"],
                ["LOINC/8310-5"],
                None,
                None,
                None,
                None,
                None,
                None,
                None,
                None,
            ],
        },
        schema={
            "code": pl.String,
            "description": pl.String,
            "parent_codes": pl.List(pl.String),
            "values/n_occurrences": pl.UInt8,  # In the real stage, this is shrunk, so it differs from the ex.
            "values/sum": pl.Float32,
            "values/sum_sqd": pl.Float32,
        },
    ).sort(by="code")
}

# For occluding outliers
OCCLUDE_OUTLIERS_CODE = """
```python
# This implies the following means and standard deviations
>>> from tests.test_test_with_runner import WANT_FIT_OUTLIERS as metadata_df
>>> mean_col = pl.col("values/sum") / pl.col("values/n_occurrences")
>>> stddev_col = (pl.col("values/sum_sqd") / pl.col("values/n_occurrences") - mean_col**2) ** 0.5
>>> metadata_df.select(
...     "code",
...     (mean_col - stddev_col).alias("values/inlier_lower_bound"),
...     (mean_col + stddev_col).alias("values/inlier_upper_bound")
... )
shape: (4, 3)
┌────────┬───────────────────────────┬───────────────────────────┐
│ code   ┆ values/inlier_lower_bound ┆ values/inlier_upper_bound │
│ ---    ┆ ---                       ┆ ---                       │
│ str    ┆ f64                       ┆ f64                       │
╞════════╪═══════════════════════════╪═══════════════════════════╡
│ HR     ┆ 105.666951                ┆ 115.193058                │
│ AGE    ┆ 29.606836                 ┆ 32.204072                 │
│ TEMP   ┆ 96.319708                 ┆ 100.400299                │
│ HEIGHT ┆ 164.686989                ┆ 175.271019                │
└────────┴───────────────────────────┴───────────────────────────┘

```
"""

WANT_OCCLUDE_OUTLIERS = parse_shards_yaml(
    f"""
"occlude_outliers/train/0": |-2
  {subject_id_field},time,code,numeric_value,numeric_value/is_inlier
  239684,,EYE_COLOR//BROWN,,
  239684,,HEIGHT,,false
  239684,"12/28/1980, 00:00:00","TIME_OF_DAY//[00,06)",,
  239684,"12/28/1980, 00:00:00",DOB,,
  239684,"05/11/2010, 17:41:51","TIME_OF_DAY//[12,18)",,
  239684,"05/11/2010, 17:41:51",AGE,,false
  239684,"05/11/2010, 17:41:51",ADMISSION//CARDIAC,,
  239684,"05/11/2010, 17:41:51",HR,,false
  239684,"05/11/2010, 17:41:51",TEMP,,false
  239684,"05/11/2010, 17:48:48","TIME_OF_DAY//[12,18)",,
  239684,"05/11/2010, 17:48:48",AGE,,false
  239684,"05/11/2010, 17:48:48",HR,,false
  239684,"05/11/2010, 17:48:48",TEMP,,false
  239684,"05/11/2010, 18:25:35","TIME_OF_DAY//[18,24)",,
  239684,"05/11/2010, 18:25:35",AGE,,false
  239684,"05/11/2010, 18:25:35",HR,113.4,true
  239684,"05/11/2010, 18:25:35",TEMP,,false
  239684,"05/11/2010, 18:57:18","TIME_OF_DAY//[18,24)",,
  239684,"05/11/2010, 18:57:18",AGE,,false
  239684,"05/11/2010, 18:57:18",HR,112.6,true
  239684,"05/11/2010, 18:57:18",TEMP,,false
  239684,"05/11/2010, 19:27:19","TIME_OF_DAY//[18,24)",,
  239684,"05/11/2010, 19:27:19",AGE,,false
  239684,"05/11/2010, 19:27:19",DISCHARGE,,
  1195293,,EYE_COLOR//BLUE,,
  1195293,,HEIGHT,,false
  1195293,"06/20/1978, 00:00:00","TIME_OF_DAY//[00,06)",,
  1195293,"06/20/1978, 00:00:00",DOB,,
  1195293,"06/20/2010, 19:23:52","TIME_OF_DAY//[18,24)",,
  1195293,"06/20/2010, 19:23:52",AGE,32.002896271955265,true
  1195293,"06/20/2010, 19:23:52",ADMISSION//CARDIAC,,
  1195293,"06/20/2010, 19:23:52",HR,109.0,true
  1195293,"06/20/2010, 19:23:52",TEMP,100.0,true
  1195293,"06/20/2010, 19:25:32","TIME_OF_DAY//[18,24)",,
  1195293,"06/20/2010, 19:25:32",AGE,32.00289944083172,true
  1195293,"06/20/2010, 19:25:32",HR,114.1,true
  1195293,"06/20/2010, 19:25:32",TEMP,100.0,true
  1195293,"06/20/2010, 19:45:19","TIME_OF_DAY//[18,24)",,
  1195293,"06/20/2010, 19:45:19",AGE,32.00293705539522,true
  1195293,"06/20/2010, 19:45:19",HR,,false
  1195293,"06/20/2010, 19:45:19",TEMP,99.9,true
  1195293,"06/20/2010, 20:12:31","TIME_OF_DAY//[18,24)",,
  1195293,"06/20/2010, 20:12:31",AGE,32.002988771458945,true
  1195293,"06/20/2010, 20:12:31",HR,112.5,true
  1195293,"06/20/2010, 20:12:31",TEMP,99.8,true
  1195293,"06/20/2010, 20:24:44","TIME_OF_DAY//[18,24)",,
  1195293,"06/20/2010, 20:24:44",AGE,32.00301199932335,true
  1195293,"06/20/2010, 20:24:44",HR,107.7,true
  1195293,"06/20/2010, 20:24:44",TEMP,100.0,true
  1195293,"06/20/2010, 20:41:33","TIME_OF_DAY//[18,24)",,
  1195293,"06/20/2010, 20:41:33",AGE,32.003043973286765,true
  1195293,"06/20/2010, 20:41:33",HR,107.5,true
  1195293,"06/20/2010, 20:41:33",TEMP,100.4,true
  1195293,"06/20/2010, 20:50:04","TIME_OF_DAY//[18,24)",,
  1195293,"06/20/2010, 20:50:04",AGE,32.00306016624544,true
  1195293,"06/20/2010, 20:50:04",DISCHARGE,,

"occlude_outliers/train/1": |-2
  {subject_id_field},time,code,numeric_value,numeric_value/is_inlier

"occlude_outliers/tuning/0": |-2
  {subject_id_field},time,code,numeric_value,numeric_value/is_inlier

"occlude_outliers/held_out/0": |-2
  {subject_id_field},time,code,numeric_value,numeric_value/is_inlier
  1500733,,EYE_COLOR//BROWN,,
  1500733,,HEIGHT,,false
  1500733,"07/20/1986, 00:00:00","TIME_OF_DAY//[00,06)",,
  1500733,"07/20/1986, 00:00:00",DOB,,
  1500733,"06/03/2010, 14:54:38","TIME_OF_DAY//[12,18)",,
  1500733,"06/03/2010, 14:54:38",AGE,,false
  1500733,"06/03/2010, 14:54:38",ADMISSION//ORTHOPEDIC,,
  1500733,"06/03/2010, 14:54:38",HR,,false
  1500733,"06/03/2010, 14:54:38",TEMP,100.0,true
  1500733,"06/03/2010, 15:39:49","TIME_OF_DAY//[12,18)",,
  1500733,"06/03/2010, 15:39:49",AGE,,false
  1500733,"06/03/2010, 15:39:49",HR,,false
  1500733,"06/03/2010, 15:39:49",TEMP,100.3,true
  1500733,"06/03/2010, 16:20:49","TIME_OF_DAY//[12,18)",,
  1500733,"06/03/2010, 16:20:49",AGE,,false
  1500733,"06/03/2010, 16:20:49",HR,,false
  1500733,"06/03/2010, 16:20:49",TEMP,100.1,true
  1500733,"06/03/2010, 16:44:26","TIME_OF_DAY//[12,18)",,
  1500733,"06/03/2010, 16:44:26",AGE,,false
  1500733,"06/03/2010, 16:44:26",DISCHARGE,,
"""
)

FIT_NORMALIZATION_CODE = """
```python
>>> from tests.test_test_with_runner import WANT_OCCLUDE_OUTLIERS as dfs
>>> import polars as pl
>>> VALS = pl.col("numeric_value").drop_nulls().drop_nans()
>>> post_transform = (
...     dfs[next(k for k in dfs.keys() if k.endswith("/train/0"))]
...     .group_by("code")
...     .agg(
...         pl.len().alias("code/n_occurrences"),
...         pl.col("subject_id").n_unique().alias("code/n_subjects"),
...         VALS.len().alias("values/n_occurrences"),
...         VALS.sum().alias("values/sum"),
...         (VALS**2).sum().alias("values/sum_sqd")
...     )
... )
>>> post_transform.filter(pl.col("values/n_occurrences") > 0)
shape: (3, 6)
┌──────┬────────────────────┬─────────────────┬──────────────────────┬────────────┬────────────────┐
│ code ┆ code/n_occurrences ┆ code/n_subjects ┆ values/n_occurrences ┆ values/sum ┆ values/sum_sqd │
│ ---  ┆ ---                ┆ ---             ┆ ---                  ┆ ---        ┆ ---            │
│ str  ┆ u32                ┆ u32             ┆ u32                  ┆ f32        ┆ f32            │
╞══════╪════════════════════╪═════════════════╪══════════════════════╪════════════╪════════════════╡
│ HR   ┆ 10                 ┆ 2               ┆ 7                    ┆ 776.799988 ┆ 86249.921875   │
│ TEMP ┆ 10                 ┆ 2               ┆ 6                    ┆ 600.100037 ┆ 60020.214844   │
│ AGE  ┆ 12                 ┆ 2               ┆ 7                    ┆ 224.020844 ┆ 7169.333496    │
└──────┴────────────────────┴─────────────────┴──────────────────────┴────────────┴────────────────┘
>>> print(post_transform.filter(pl.col("values/n_occurrences") > 0).to_dict(as_series=False))
{'code': ['HR', 'TEMP', 'AGE'],
 'code/n_occurrences': [10, 10, 12],
 'code/n_subjects': [2, 2, 2],
 'values/n_occurrences': [7, 6, 7],
 'values/sum': [776.7999877929688, 600.1000366210938, 224.02084350585938],
 'values/sum_sqd': [86249.921875, 60020.21484375, 7169.33349609375]}

"""

WANT_FIT_NORMALIZATION = {
    "fit_normalization/codes.parquet": pl.DataFrame(
        {
            "code": [
                "EYE_COLOR//BLUE",
                "EYE_COLOR//BROWN",
                "HR",
                "TEMP",
                "AGE",
                "HEIGHT",
                "TIME_OF_DAY//[18,24)",
                "TIME_OF_DAY//[12,18)",
                "TIME_OF_DAY//[00,06)",
                "ADMISSION//CARDIAC",
                "DISCHARGE",
                "DOB",
            ],
            "code/n_occurrences": [1, 1, 10, 10, 12, 2, 10, 2, 2, 2, 2, 2],
            "code/n_subjects": [1, 1, 2, 2, 2, 2, 2, 1, 2, 2, 2, 2],
            "values/n_occurrences": [0, 0, 7, 6, 7, 0, 0, 0, 0, 0, 0, 0],
            "values/sum": [
                0.0,
                0.0,
                776.7999877929688,
                600.1000366210938,
                224.0208376784967,
                0,
                0.0,
                0.0,
                0.0,
                0.0,
                0.0,
                0.0,
            ],
            "values/sum_sqd": [
                0.0,
                0.0,
                86249.921875,
                60020.21484375,
                7169.33349609375,
                0.0,
                0.0,
                0.0,
                0.0,
                0.0,
                0.0,
                0.0,
            ],
            "description": [
                "Blue Eyes. Less common than brown.",
                "Brown Eyes. The most common eye color.",
                "Heart Rate",
                "Body Temperature",
                None,
                None,
                None,
                None,
                None,
                None,
                None,
                None,
            ],
            "parent_codes": [
                None,
                None,
                ["LOINC/8867-4"],
                ["LOINC/8310-5"],
                None,
                None,
                None,
                None,
                None,
                None,
                None,
                None,
            ],
        },
        schema={
            "code": pl.String,
            "description": pl.String,
            "parent_codes": pl.List(pl.String),
            "code/n_occurrences": pl.UInt8,
            "code/n_subjects": pl.UInt8,
            "values/n_occurrences": pl.UInt8,  # In the real stage, this is shrunk, so it differs from the ex.
            "values/sum": pl.Float32,
            "values/sum_sqd": pl.Float32,
        },
    ).sort(by="code")
}

# As the last metadata stage, this gets a special directory.
WANT_FIT_VOCABULARY_INDICES = {
    "metadata/codes.parquet": pl.DataFrame(
        {
            "code": [
                "EYE_COLOR//BLUE",
                "EYE_COLOR//BROWN",
                "HR",
                "TEMP",
                "AGE",
                "HEIGHT",
                "TIME_OF_DAY//[18,24)",
                "TIME_OF_DAY//[12,18)",
                "TIME_OF_DAY//[00,06)",
                "ADMISSION//CARDIAC",
                "DISCHARGE",
                "DOB",
            ],
            "code/vocab_index": [5, 6, 8, 9, 2, 7, 12, 11, 10, 1, 3, 4],
            "code/n_occurrences": [1, 1, 10, 10, 12, 2, 10, 2, 2, 2, 2, 2],
            "code/n_subjects": [1, 1, 2, 2, 2, 2, 2, 1, 2, 2, 2, 2],
            "values/n_occurrences": [0, 0, 7, 6, 7, 0, 0, 0, 0, 0, 0, 0],
            "values/sum": [
                0.0,
                0.0,
                776.7999877929688,
                600.1000366210938,
                224.0208376784967,
                0,
                0.0,
                0.0,
                0.0,
                0.0,
                0.0,
                0.0,
            ],
            "values/sum_sqd": [
                0.0,
                0.0,
                86249.921875,
                60020.21484375,
                7169.33349609375,
                0.0,
                0.0,
                0.0,
                0.0,
                0.0,
                0.0,
                0.0,
            ],
            "description": [
                "Blue Eyes. Less common than brown.",
                "Brown Eyes. The most common eye color.",
                "Heart Rate",
                "Body Temperature",
                None,
                None,
                None,
                None,
                None,
                None,
                None,
                None,
            ],
            "parent_codes": [
                None,
                None,
                ["LOINC/8867-4"],
                ["LOINC/8310-5"],
                None,
                None,
                None,
                None,
                None,
                None,
                None,
                None,
            ],
        },
        schema={
            "code": pl.String,
            "description": pl.String,
            "parent_codes": pl.List(pl.String),
            "code/n_occurrences": pl.UInt8,
            "code/n_subjects": pl.UInt8,
            "code/vocab_index": pl.UInt8,
            "values/n_occurrences": pl.UInt8,
            "values/sum": pl.Float32,
            "values/sum_sqd": pl.Float32,
        },
    ).sort(by="code")
}


NORMALIZATION_CODE = """
```python
# This implies the following means and standard deviations
>>> import polars as pl
>>> from tests.test_test_with_runner import WANT_FIT_VOCABULARY_INDICES as metadata_df
>>> metadata_df = list(metadata_df.values())[0]
>>> from tests.test_test_with_runner import WANT_OCCLUDE_OUTLIERS as dfs
>>> mean_col = pl.col("values/sum") / pl.col("values/n_occurrences")
>>> stddev_col = (pl.col("values/sum_sqd") / pl.col("values/n_occurrences") - mean_col**2) ** 0.5
>>> metadata_df = metadata_df.select(
...     "code",
...     "code/vocab_index",
...     mean_col.alias("values/mean"),
...     stddev_col.alias("values/stddev"),
... )
>>> metadata_df
shape: (12, 4)
┌──────────────────────┬──────────────────┬─────────────┬───────────────┐
│ code                 ┆ code/vocab_index ┆ values/mean ┆ values/stddev │
│ ---                  ┆ ---              ┆ ---         ┆ ---           │
│ str                  ┆ u8               ┆ f32         ┆ f32           │
╞══════════════════════╪══════════════════╪═════════════╪═══════════════╡
│ ADMISSION//CARDIAC   ┆ 1                ┆ NaN         ┆ NaN           │
│ AGE                  ┆ 2                ┆ 32.002979   ┆ NaN           │
│ DISCHARGE            ┆ 3                ┆ NaN         ┆ NaN           │
│ DOB                  ┆ 4                ┆ NaN         ┆ NaN           │
│ EYE_COLOR//BLUE      ┆ 5                ┆ NaN         ┆ NaN           │
│ …                    ┆ …                ┆ …           ┆ …             │
│ HR                   ┆ 8                ┆ 110.971428  ┆ 2.599767      │
│ TEMP                 ┆ 9                ┆ 100.01667   ┆ 0.1875        │
│ TIME_OF_DAY//[00,06) ┆ 10               ┆ NaN         ┆ NaN           │
│ TIME_OF_DAY//[12,18) ┆ 11               ┆ NaN         ┆ NaN           │
│ TIME_OF_DAY//[18,24) ┆ 12               ┆ NaN         ┆ NaN           │
└──────────────────────┴──────────────────┴─────────────┴───────────────┘
>>> import pprint
>>> pp = pprint.PrettyPrinter(width=80, compact=True)
>>> for k, df in dfs.items():
...    df = df.join(metadata_df, on="code").select(
...        "code/vocab_index",
...        (pl.col("numeric_value") - pl.col("values/mean")) / pl.col("values/stddev")
...    )
...    print("/".join(k.split("/")[1:]))
...    pp.pprint(df.to_dict(as_series=False))
train/0
{'code/vocab_index': [6, 7, 10, 4, 11, 2, 1, 8, 9, 11, 2, 8, 9, 12, 2, 8, 9, 12,
                      2, 8, 9, 12, 2, 3, 5, 7, 10, 4, 12, 2, 1, 8, 9, 12, 2, 8,
                      9, 12, 2, 8, 9, 12, 2, 8, 9, 12, 2, 8, 9, 12, 2, 8, 9, 12,
                      2, 3],
 'numeric_value': [None, None, None, None, None, None, None, None, None, None,
                   None, None, None, None, None, 0.9341503977775574, None, None,
                   None, 0.6264293789863586, None, None, None, None, None, None,
                   None, None, None, nan, None, -0.7583094239234924,
                   -0.0889078751206398, None, nan, 1.2034040689468384,
                   -0.0889078751206398, None, nan, None, -0.6222330927848816,
                   None, nan, 0.5879650115966797, -1.1555582284927368, None,
                   nan, -1.2583553791046143, -0.0889078751206398, None, nan,
                   -1.3352841138839722, 2.04443359375, None, nan, None]}
train/1
{'code/vocab_index': [], 'numeric_value': []}
tuning/0
{'code/vocab_index': [], 'numeric_value': []}
held_out/0
{'code/vocab_index': [6, 7, 10, 4, 11, 2, 8, 9, 11, 2, 8, 9, 11, 2, 8, 9, 11, 2,
                      3],
 'numeric_value': [None, None, None, None, None, None, None,
                   -0.0889078751206398, None, None, None, 1.5111083984375, None,
                   None, None, 0.4444173276424408, None, None, None]}

```
"""

# Note we have dropped the row in the held out shard that doesn't have a code in the vocabulary!
WANT_NORMALIZATION = parse_shards_yaml(
    f"""
"data/train/0": |-2
  {subject_id_field},time,code,numeric_value
  239684,,6,
  239684,,7,
  239684,"12/28/1980, 00:00:00",10,
  239684,"12/28/1980, 00:00:00",4,
  239684,"05/11/2010, 17:41:51",11,
  239684,"05/11/2010, 17:41:51",2,
  239684,"05/11/2010, 17:41:51",1,
  239684,"05/11/2010, 17:41:51",8,
  239684,"05/11/2010, 17:41:51",9,
  239684,"05/11/2010, 17:48:48",11,
  239684,"05/11/2010, 17:48:48",2,
  239684,"05/11/2010, 17:48:48",8,
  239684,"05/11/2010, 17:48:48",9,
  239684,"05/11/2010, 18:25:35",12,
  239684,"05/11/2010, 18:25:35",2,
  239684,"05/11/2010, 18:25:35",8,0.9341503977775574
  239684,"05/11/2010, 18:25:35",9,
  239684,"05/11/2010, 18:57:18",12,
  239684,"05/11/2010, 18:57:18",2,
  239684,"05/11/2010, 18:57:18",8,0.6264293789863586
  239684,"05/11/2010, 18:57:18",9,
  239684,"05/11/2010, 19:27:19",12,
  239684,"05/11/2010, 19:27:19",2,
  239684,"05/11/2010, 19:27:19",3,
  1195293,,5,
  1195293,,7,
  1195293,"06/20/1978, 00:00:00",10,
  1195293,"06/20/1978, 00:00:00",4,
  1195293,"06/20/2010, 19:23:52",12,
  1195293,"06/20/2010, 19:23:52",2,nan
  1195293,"06/20/2010, 19:23:52",1,
  1195293,"06/20/2010, 19:23:52",8,-0.7583094239234924
  1195293,"06/20/2010, 19:23:52",9,-0.0889078751206398
  1195293,"06/20/2010, 19:25:32",12,
  1195293,"06/20/2010, 19:25:32",2,nan
  1195293,"06/20/2010, 19:25:32",8,1.2034040689468384
  1195293,"06/20/2010, 19:25:32",9,-0.0889078751206398
  1195293,"06/20/2010, 19:45:19",12,
  1195293,"06/20/2010, 19:45:19",2,nan
  1195293,"06/20/2010, 19:45:19",8,
  1195293,"06/20/2010, 19:45:19",9,-0.6222330927848816
  1195293,"06/20/2010, 20:12:31",12,
  1195293,"06/20/2010, 20:12:31",2,nan
  1195293,"06/20/2010, 20:12:31",8,0.5879650115966797
  1195293,"06/20/2010, 20:12:31",9,-1.1555582284927368
  1195293,"06/20/2010, 20:24:44",12,
  1195293,"06/20/2010, 20:24:44",2,nan
  1195293,"06/20/2010, 20:24:44",8,-1.2583553791046143
  1195293,"06/20/2010, 20:24:44",9,-0.0889078751206398
  1195293,"06/20/2010, 20:41:33",12,
  1195293,"06/20/2010, 20:41:33",2,nan
  1195293,"06/20/2010, 20:41:33",8,-1.3352841138839722
  1195293,"06/20/2010, 20:41:33",9,2.04443359375
  1195293,"06/20/2010, 20:50:04",12,
  1195293,"06/20/2010, 20:50:04",2,nan
  1195293,"06/20/2010, 20:50:04",3,

"data/train/1": |-2
  {subject_id_field},time,code,numeric_value

"data/tuning/0": |-2
  {subject_id_field},time,code,numeric_value

"data/held_out/0": |-2
  {subject_id_field},time,code,numeric_value
  1500733,,6,
  1500733,,7,
  1500733,"07/20/1986, 00:00:00",10,
  1500733,"07/20/1986, 00:00:00",4,
  1500733,"06/03/2010, 14:54:38",11,
  1500733,"06/03/2010, 14:54:38",2,
  1500733,"06/03/2010, 14:54:38",8,
  1500733,"06/03/2010, 14:54:38",9,-0.0889078751206398
  1500733,"06/03/2010, 15:39:49",11,
  1500733,"06/03/2010, 15:39:49",2,
  1500733,"06/03/2010, 15:39:49",8,
  1500733,"06/03/2010, 15:39:49",9,1.5111083984375
  1500733,"06/03/2010, 16:20:49",11,
  1500733,"06/03/2010, 16:20:49",2,
  1500733,"06/03/2010, 16:20:49",8,
  1500733,"06/03/2010, 16:20:49",9,0.4444173276424408
  1500733,"06/03/2010, 16:44:26",11,
  1500733,"06/03/2010, 16:44:26",2,
  1500733,"06/03/2010, 16:44:26",3,
  """,
    code=pl.UInt8,
)

# Normally, you wouldn't need to specify all of these scripts, but in testing with local scripts we need to
# specify them all as they need to point to their python paths.
STAGE_RUNNER_YAML = f"""
fit_normalization:
  script: {AGGREGATE_CODE_METADATA_SCRIPT}
"""

PARALLEL_STAGE_RUNNER_YAML = f"""
parallelize:
  n_workers: 2
  launcher: "joblib"

{STAGE_RUNNER_YAML}
"""

PIPELINE_NO_STAGES_YAML = """
defaults:
  - _preprocess
  - _self_

input_dir: {input_dir}
cohort_dir: {cohort_dir}
"""

PIPELINE_YAML = f"""
defaults:
  - _preprocess
  - _self_

input_dir: {{input_dir}}
cohort_dir: {{cohort_dir}}

description: "A test pipeline for the MEDS-transforms pipeline runner."

stages:
  - filter_subjects
  - add_time_derived_measurements
  - fit_outlier_detection
  - occlude_outliers
  - fit_normalization
  - fit_vocabulary_indices
  - normalization

stage_configs:
  filter_subjects:
    min_events_per_subject: 5
  add_time_derived_measurements:
    age:
      DOB_code: "DOB" # This is the MEDS official code for BIRTH
      age_code: "AGE"
      age_unit: "years"
    time_of_day:
      time_of_day_code: "TIME_OF_DAY"
      endpoints: [6, 12, 18, 24]
  fit_outlier_detection:
    _script: {str(AGGREGATE_CODE_METADATA_SCRIPT)}
    aggregations:
      - "values/n_occurrences"
      - "values/sum"
      - "values/sum_sqd"
  occlude_outliers:
    stddev_cutoff: 1
  fit_normalization:
    aggregations:
      - "code/n_occurrences"
      - "code/n_subjects"
      - "values/n_occurrences"
      - "values/sum"
      - "values/sum_sqd"
"""

NO_ARGS_HELP_STR = """
== MEDS-Transforms Pipeline Runner ==
MEDS-Transforms Pipeline Runner is a command line tool for running entire MEDS-transform pipelines in a single
command.

**MEDS-transforms Pipeline description:**

No description provided.
"""

WITH_CONFIG_HELP_STR = """
== MEDS-Transforms Pipeline Runner ==
MEDS-Transforms Pipeline Runner is a command line tool for running entire MEDS-transform pipelines in a single
command.

**MEDS-transforms Pipeline description:**

A test pipeline for the MEDS-transforms pipeline runner.
"""


def test_pipeline():
    shared_kwargs = {
        "config_name": "runner",
        "stage_name": None,
        "stage_kwargs": None,
        "do_pass_stage_name": False,
        "do_use_config_yaml": False,
        "do_include_dirs": False,
        "hydra_verbose": False,
    }

    MEDS_transforms_pipeline_tester(
        script=str(RUNNER_SCRIPT) + " -h",
        input_files={},
        want_outputs={},
        assert_no_other_outputs=True,
        should_error=False,
        test_name="Runner Help Test",
        stdout_regex=exact_str_regex(NO_ARGS_HELP_STR.strip()),
        **shared_kwargs,
    )

    MEDS_transforms_pipeline_tester(
        script=str(RUNNER_SCRIPT) + " -h",
        input_files={"pipeline.yaml": partial(add_params, PIPELINE_YAML)},
        want_outputs={},
        assert_no_other_outputs=True,
        should_error=False,
        pipeline_config_fp="{input_dir}/pipeline.yaml",
        test_name="Runner Help Test",
        stdout_regex=exact_str_regex(WITH_CONFIG_HELP_STR.strip()),
        **shared_kwargs,
    )

    shared_kwargs["script"] = RUNNER_SCRIPT

    MEDS_transforms_pipeline_tester(
        input_files={
            **{f"data/{k}": v for k, v in MEDS_SHARDS.items()},
            code_metadata_filepath: MEDS_CODE_METADATA,
            subject_splits_filepath: SPLITS_DF,
            "pipeline.yaml": partial(add_params, PIPELINE_YAML),
            "stage_runner.yaml": STAGE_RUNNER_YAML,
        },
        want_outputs={
            **WANT_FIT_NORMALIZATION,
            **WANT_FIT_OUTLIERS,
            **WANT_FIT_VOCABULARY_INDICES,
            **WANT_FILTER,
            **WANT_TIME_DERIVED,
            **WANT_OCCLUDE_OUTLIERS,
            **WANT_NORMALIZATION,
        },
        assert_no_other_outputs=False,
        should_error=False,
        pipeline_config_fp="{input_dir}/pipeline.yaml",
        stage_runner_fp="{input_dir}/stage_runner.yaml",
        test_name="Runner Test",
        df_check_kwargs={"check_column_order": False},
        **shared_kwargs,
    )

    MEDS_transforms_pipeline_tester(
        input_files={
            **{f"data/{k}": v for k, v in MEDS_SHARDS.items()},
            code_metadata_filepath: MEDS_CODE_METADATA,
            subject_splits_filepath: SPLITS_DF,
            "pipeline.yaml": partial(add_params, PIPELINE_YAML),
            "stage_runner.yaml": PARALLEL_STAGE_RUNNER_YAML,
        },
        want_outputs={
            **WANT_FIT_NORMALIZATION,
            **WANT_FIT_OUTLIERS,
            **WANT_FIT_VOCABULARY_INDICES,
            **WANT_FILTER,
            **WANT_TIME_DERIVED,
            **WANT_OCCLUDE_OUTLIERS,
            **WANT_NORMALIZATION,
        },
        assert_no_other_outputs=False,
        should_error=False,
        pipeline_config_fp="{input_dir}/pipeline.yaml",
        stage_runner_fp="{input_dir}/stage_runner.yaml",
        test_name="Runner Test with parallelism",
        df_check_kwargs={"check_column_order": False},
        **shared_kwargs,
    )

    MEDS_transforms_pipeline_tester(
        input_files={
            **{f"data/{k}": v for k, v in MEDS_SHARDS.items()},
            code_metadata_filepath: MEDS_CODE_METADATA,
            subject_splits_filepath: SPLITS_DF,
            "_preprocess.yaml": partial(add_params, PIPELINE_YAML),
        },
        should_error=True,
        pipeline_config_fp="{input_dir}/_preprocess.yaml",
        test_name="Runner should fail if the pipeline config has an invalid name",
        **shared_kwargs,
    )

    MEDS_transforms_pipeline_tester(
        input_files={
            **{f"data/{k}": v for k, v in MEDS_SHARDS.items()},
            code_metadata_filepath: MEDS_CODE_METADATA,
            subject_splits_filepath: SPLITS_DF,
            "pipeline.yaml": partial(add_params, PIPELINE_NO_STAGES_YAML),
        },
        should_error=True,
        pipeline_config_fp="{input_dir}/pipeline.yaml",
        test_name="Runner should fail if the pipeline has no stages",
        **shared_kwargs,
    )<|MERGE_RESOLUTION|>--- conflicted
+++ resolved
@@ -17,23 +17,9 @@
 import polars as pl
 from meds import code_metadata_filepath, subject_id_field, subject_splits_filepath
 
-<<<<<<< HEAD
-from tests import RUNNER_SCRIPT, USE_LOCAL_SCRIPTS
-from tests.MEDS_Transforms import (
-    ADD_TIME_DERIVED_MEASUREMENTS_SCRIPT,
-    AGGREGATE_CODE_METADATA_SCRIPT,
-    FILTER_SUBJECTS_SCRIPT,
-    FIT_VOCABULARY_INDICES_SCRIPT,
-    NORMALIZATION_SCRIPT,
-    OCCLUDE_OUTLIERS_SCRIPT,
-)
-from tests.MEDS_Transforms.transform_tester_base import MEDS_SHARDS, SPLITS_DF
-from tests.utils import MEDS_transforms_pipeline_tester, add_params, exact_str_regex, parse_shards_yaml
-=======
 from tests import AGGREGATE_CODE_METADATA_SCRIPT, RUNNER_SCRIPT
 from tests.transform_tester_base import MEDS_SHARDS, SPLITS_DF
-from tests.utils import add_params, exact_str_regex, parse_shards_yaml, single_stage_tester
->>>>>>> 848d862e
+from tests.utils import MEDS_transforms_pipeline_tester, add_params, exact_str_regex, parse_shards_yaml
 
 MEDS_CODE_METADATA = pl.DataFrame(
     {
