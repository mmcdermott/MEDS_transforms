--- conflicted
+++ resolved
@@ -2,41 +2,14 @@
 
 from MEDS_transforms.stages import StageExample
 
-<<<<<<< HEAD
-from .utils import MEDS_transforms_pipeline_tester
-
-# Get all registered stages
-CMD_PATTERN = "MEDS_transform-stage __null__ {stage_name}"
-
-=======
->>>>>>> 3db774a5
 
 def test_stage_help(stage: str):
     """Test the help command for a stage."""
 
-    script = f"MEDS_transform-stage pkg://MEDS_transforms.configs._preprocess.yaml {stage} --help"
+    script = f"MEDS_transform-stage __null__ {stage} --help"
 
     subprocess.run(script, shell=True, check=True)
 
 
-<<<<<<< HEAD
-def test_stage_scenario(
-    stage: str,
-    stage_scenario: str,
-    stage_example: StageExample,
-    stage_example_IO: tuple[Path, dict[str, pl.DataFrame]],
-):
-    input_dir, want_outputs = stage_example_IO
-
-    MEDS_transforms_pipeline_tester(
-        script=CMD_PATTERN.format(stage_name=stage),
-        want_outputs=want_outputs,
-        input_dir=input_dir,
-        test_name=f"{stage}/{stage_scenario}",
-        stage_cfg=stage_example.stage_cfg,
-        **stage_example.test_kwargs,
-    )
-=======
 def test_stage_scenario(stage_example: StageExample):
-    stage_example.test()
->>>>>>> 3db774a5
+    stage_example.test()