"""Basic utilities for parallelizable map operations on sharded MEDS datasets with caching and locking."""

import inspect
from collections.abc import Callable, Generator
from datetime import datetime
<<<<<<< HEAD
from functools import partial, wraps
=======
from enum import Enum, auto
from functools import partial
>>>>>>> 06c62b56
from pathlib import Path
from typing import Any, NotRequired, TypedDict, TypeVar

import polars as pl
from loguru import logger
from omegaconf import DictConfig

from ..extract.parser import is_matcher, matcher_to_expr
from ..utils import stage_init, write_lazyframe
from .utils import rwlock_wrap, shard_iterator

DF_T = TypeVar("DF_T")

COMPUTE_FN_T = Callable[[DF_T], DF_T]
COMPUTE_FN_UNBOUND_T = Callable[..., DF_T]
COMPUTE_FNTR_T = Callable[..., COMPUTE_FN_T]
ANY_COMPUTE_FN_T = COMPUTE_FN_T | COMPUTE_FN_UNBOUND_T | COMPUTE_FNTR_T


class ComputeFnArgs(TypedDict, total=False):
    df: NotRequired[DF_T]
    cfg: NotRequired[DictConfig]
    stage_cfg: NotRequired[DictConfig]
    code_modifiers: NotRequired[list[str]]
    code_metadata: NotRequired[pl.DataFrame]


SHARD_GEN_T = Generator[tuple[Path, Path], None, None]
SHARD_ITR_FNTR_T = Callable[[DictConfig], SHARD_GEN_T]


class ComputeFnType(Enum):
    """Stores the three types of compute functions that can be used in this utility.

    Attributes:
        DIRECT: A direct compute function that maps a DataFrame to a DataFrame.
        UNBOUND: An unbound compute function that needs to be called with additional parameters in addition to
            the input DataFrame, but still returns a DataFrame.
        FUNCTOR: A functor that needs to be called with non "df" args to return a direct compute function.
    """

    DIRECT = auto()
    UNBOUND = auto()
    FUNCTOR = auto()


def compute_fn_type(compute_fn: ANY_COMPUTE_FN_T) -> ComputeFnType | None:
    """Determine the type of a compute function, or return None if the type matches no compute function type.

    Returns the type of the compute function:
      - ComputeFnType.DIRECT if the compute function is a direct compute function -- i.e., if it takes only a
        single parameter named ``"df"`` and if the return annotation (if one exists) is not a
        `collections.abc.Callable` type annotation.
      - ComputeFnType.UNBOUND if the compute function is an unbound compute function -- i.e., if it takes a
        ``"df"`` parameter and at least one other parameter among the set of allowed additional or functor
        parameters, and if the return annotation (if one exists) is not a `collections.abc.Callable` type
        annotation.
      - ComputeFnType.FUNCTOR if the compute function is a functor that returns a direct compute function when
        called with the appropriate parameters -- i.e., if it takes no ``"df"`` parameter, if all parameters
        are among the allowed functor parameters, and if the return annotation (if one exists) is a
        `collections.abc.Callable` type annotation.

    Allowed functor parameters are:
      - "cfg" for the DictConfig configuration object.
      - "stage_cfg" for the DictConfig stage configuration object.
      - "code_modifiers" for a list of code modifier columns.
      - "code_metadata" for a Polars DataFrame of code metadata

    Args:
        compute_fn: The compute function to check.

    Examples:
        >>> def compute_fn(df: pl.DataFrame) -> pl.DataFrame: return df
        >>> compute_fn_type(compute_fn)
        <ComputeFnType.DIRECT: 1>
        >>> def compute_fn(df: pl.DataFrame) -> dict[Any, list[Any]]: return df.to_dict(as_series=False)
        >>> compute_fn_type(compute_fn)
        <ComputeFnType.DIRECT: 1>
        >>> def compute_fn(df: pl.DataFrame): return None
        >>> compute_fn_type(compute_fn)
        <ComputeFnType.DIRECT: 1>
        >>> def compute_fn(foo: pl.DataFrame): return None
        >>> compute_fn_type(compute_fn) is None
        True
        >>> def compute_fn(df: pl.DataFrame, cfg: DictConfig) -> pl.DataFrame: return df
        >>> compute_fn_type(compute_fn)
        <ComputeFnType.UNBOUND: 2>
        >>> def compute_fn(df: pl.DataFrame, foo: DictConfig) -> pl.DataFrame: return df
        >>> compute_fn_type(compute_fn) is None
        True
        >>> def compute_fn(df: pl.LazyFrame, cfg: DictConfig): return df
        >>> compute_fn_type(compute_fn)
        <ComputeFnType.UNBOUND: 2>
        >>> def compute_fn(cfg: DictConfig) -> Callable[[pl.DataFrame], pl.DataFrame]: return lambda df: df
        >>> compute_fn_type(compute_fn)
        <ComputeFnType.FUNCTOR: 3>
        >>> def compute_fn(cfg: DictConfig): return lambda df: df
        >>> compute_fn_type(compute_fn)
        <ComputeFnType.FUNCTOR: 3>
        >>> def compute_fn(df: pl.DataFrame, cfg: DictConfig) -> Callable[[pl.DataFrame], pl.DataFrame]:
        ...     return lambda df: df
        >>> compute_fn_type(compute_fn) is None
        True
    """
    sig = inspect.signature(compute_fn)

    allowed_params = {*ComputeFnArgs.__required_keys__, *ComputeFnArgs.__optional_keys__}
    all_params_allowed = all(param in allowed_params for param in sig.parameters.keys())
    if not all_params_allowed:
        return None

    has_df_param = "df" in sig.parameters
    has_only_df_param = has_df_param and (len(sig.parameters) == 1)
    has_return_annotation = sig.return_annotation.__name__ != "_empty"
    has_callable_return = sig.return_annotation.__name__ == "Callable"

    if has_only_df_param:
        if has_return_annotation:
            return ComputeFnType.DIRECT if not has_callable_return else None
        return ComputeFnType.DIRECT
    elif has_df_param:
        if has_return_annotation:
            return ComputeFnType.UNBOUND if not has_callable_return else None
        return ComputeFnType.UNBOUND
    else:
        if has_return_annotation:
            return ComputeFnType.FUNCTOR if has_callable_return else None
        return ComputeFnType.FUNCTOR


def identity_fn(df: Any) -> Any:
    return df


def read_and_filter_fntr(filter_expr: pl.Expr, read_fn: Callable[[Path], DF_T]) -> Callable[[Path], DF_T]:
    def read_and_filter(in_fp: Path) -> DF_T:
        return read_fn(in_fp).filter(filter_expr)

    return read_and_filter


MATCH_REVISE_KEY = "_match_revise"
MATCHER_KEY = "_matcher"


def is_match_revise(stage_cfg: DictConfig) -> bool:
    return stage_cfg.get(MATCH_REVISE_KEY, False)


def validate_match_revise(stage_cfg: DictConfig):
    match_revise_options = stage_cfg[MATCH_REVISE_KEY]
    if not isinstance(match_revise_options, (list, ListConfig)):
        raise ValueError(f"Match revise options must be a list, got {type(match_revise_options)}")

    for match_revise_cfg in match_revise_options:
        if not isinstance(match_revise_cfg, (dict, DictConfig)):
            raise ValueError(f"Match revise config must be a dict, got {type(match_revise_cfg)}")

        if MATCHER_KEY not in match_revise_cfg:
            raise ValueError(f"Match revise config must contain a {MATCHER_KEY} key")

        if not is_matcher(match_revise_cfg[MATCHER_KEY]):
            raise ValueError(f"Match revise config must contain a valid matcher in {MATCHER_KEY}")


def match_revise_fntr(matcher_expr: pl.Expr, compute_fn: Callable[[DF_T], DF_T]) -> Callable[[DF_T], DF_T]:
    @wraps(compute_fn)
    def match_revise_fn(df: DF_T) -> DF_T:
        cols = df.collect_schema().names
        idx_col = "_row_idx"
        while idx_col in cols:
            idx_col = f"_{idx_col}"

        df = df.with_row_index(idx_col)

        matches = df.filter(matcher_expr)
        revised = compute_fn(matches)
        return compute_fn(df.filter(matcher_expr))

    return match_revise_fn


def get_match_revise_compute_fn(stage_cfg: DictConfig, compute_fn: MAP_FN_T) -> MAP_FN_T:
    if not is_match_revise(stage_cfg):
        return compute_fn

    validate_match_revise(stage_cfg)

    match_revise_options = stage_cfg[MATCH_REVISE_KEY]
    out_compute_fn = []
    for match_revise_cfg in match_revise_options:
        matcher = matcher_to_expr(match_revise_cfg[MATCHER_KEY])
        compute_fn = (partial(pl.filter, matcher),) + compute_fn


def map_over(
    cfg: DictConfig,
    compute_fn: COMPUTE_FN_T | None = None,
    read_fn: Callable[[Path], DF_T] = partial(pl.scan_parquet, glob=False),
    write_fn: Callable[[DF_T, Path], None] = write_lazyframe,
    shard_iterator_fntr: SHARD_ITR_FNTR_T = shard_iterator,
) -> list[Path]:
    stage_init(cfg)

    start = datetime.now()

    process_split = cfg.stage_cfg.get("process_split", None)
    split_fp = Path(cfg.input_dir) / "metadata" / "patient_split.parquet"
    shards_map_fp = Path(cfg.shards_map_fp) if "shards_map_fp" in cfg else None
    if process_split and split_fp.exists():
        split_patients = (
            pl.scan_parquet(split_fp)
            .filter(pl.col("split") == process_split)
            .select(pl.col("patient_id"))
            .collect()
            .to_list()
        )
        read_fn = read_and_filter_fntr(pl.col("patient_id").isin(split_patients), read_fn)
    elif process_split and shards_map_fp and shards_map_fp.exists():
        logger.warning(
            f"Split {process_split} requested, but no patient split file found at {str(split_fp)}. "
            f"Assuming this is handled through shard filtering."
        )
    elif process_split:
        raise ValueError(
            f"Split {process_split} requested, but no patient split file found at {str(split_fp)}."
        )

    def fntr_params(compute_fn: ANY_COMPUTE_FN_T) -> ComputeFnArgs:
        compute_fn_params = inspect.signature(compute_fn).parameters
        kwargs = ComputeFnArgs()

        if "cfg" in compute_fn_params:
            kwargs["cfg"] = cfg
        if "stage_cfg" in compute_fn_params:
            kwargs["stage_cfg"] = cfg.stage_cfg
        if "code_modifiers" in compute_fn_params:
            code_modifiers = cfg.get("code_modifiers", None)
            kwargs["code_modifiers"] = code_modifiers
        if "code_metadata" in compute_fn_params:
            kwargs["code_metadata"] = pl.read_parquet(
                Path(cfg.stage_cfg.metadata_input_dir) / "codes.parquet", use_pyarrow=True
            )
        return kwargs

    if compute_fn is None:
        compute_fn = identity_fn
    match compute_fn_type(compute_fn):
        case ComputeFnType.DIRECT:
            pass
        case ComputeFnType.UNBOUND:
            compute_fn = partial(compute_fn, **fntr_params(compute_fn))
        case ComputeFnType.FUNCTOR:
            compute_fn = compute_fn(**fntr_params(compute_fn))
        case _:
            raise ValueError("Invalid compute function")

    all_out_fps = []
    for in_fp, out_fp in shard_iterator_fntr(cfg):
        logger.info(f"Processing {str(in_fp.resolve())} into {str(out_fp.resolve())}")
        rwlock_wrap(
            in_fp,
            out_fp,
            read_fn,
            write_fn,
            compute_fn,
            do_return=False,
            do_overwrite=cfg.do_overwrite,
        )
        all_out_fps.append(out_fp)

    logger.info(f"Finished mapping in {datetime.now() - start}")
    return all_out_fps<|MERGE_RESOLUTION|>--- conflicted
+++ resolved
@@ -3,12 +3,8 @@
 import inspect
 from collections.abc import Callable, Generator
 from datetime import datetime
-<<<<<<< HEAD
+from enum import Enum, auto
 from functools import partial, wraps
-=======
-from enum import Enum, auto
-from functools import partial
->>>>>>> 06c62b56
 from pathlib import Path
 from typing import Any, NotRequired, TypedDict, TypeVar
 
