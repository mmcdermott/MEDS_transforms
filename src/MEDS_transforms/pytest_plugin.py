--- conflicted
+++ resolved
@@ -14,46 +14,6 @@
 REGISTERED_STAGES = get_all_registered_stages()
 
 
-<<<<<<< HEAD
-def get_examples_for_stage(stage: str) -> dict[str, StageExample]:
-    ep = REGISTERED_STAGES[stage]
-
-    ep_package = ep["package_name"]
-
-    examples_dir = files(ep_package).joinpath("stages") / stage
-
-    match stage:
-        case "normalization":
-            schema_updates = {"code": pl.Int64, "numeric_value": pl.Float64}
-        case "aggregate_code_metadata":
-            schema_updates = {
-                "values/quantiles": pl.Struct(
-                    {
-                        "values/quantile/0.25": pl.Float32,
-                        "values/quantile/0.5": pl.Float32,
-                        "values/quantile/0.75": pl.Float32,
-                    }
-                ),
-                "code/n_occurrences": pl.UInt8,
-                "code/n_subjects": pl.UInt8,
-                "values/n_occurrences": pl.UInt8,
-                "values/n_subjects": pl.UInt8,
-                "values/sum": pl.Float32,
-                "values/sum_sqd": pl.Float32,
-                "values/n_ints": pl.UInt8,
-                "values/min": pl.Float32,
-                "values/max": pl.Float32,
-            }
-        case "fit_vocabulary_indices":
-            schema_updates = {"code/vocab_index": pl.UInt8}
-        case _:
-            schema_updates = {}
-
-    return get_nested_test_cases(examples_dir, stage, **schema_updates)
-
-
-=======
->>>>>>> 22a33a0f
 def pytest_addoption(parser):  # pragma: no cover
     stages_for_package_help_str = (
         "Specify the package name(s) to search within when looking for registered stages to test. "
