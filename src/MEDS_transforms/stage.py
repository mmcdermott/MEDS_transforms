--- conflicted
+++ resolved
@@ -8,10 +8,6 @@
 
 from omegaconf import DictConfig
 
-<<<<<<< HEAD
-from .configs import MAIN_YAML, register_structured_config
-=======
->>>>>>> 6b535e2f
 from .mapreduce import ANY_COMPUTE_FN_T, map_stage, mapreduce_stage
 
 logger = logging.getLogger(__name__)
@@ -93,10 +89,6 @@
     main_fn: MAIN_FN_T | None = None,
     map_fn: ANY_COMPUTE_FN_T | None = None,
     reduce_fn: ANY_COMPUTE_FN_T | None = None,
-<<<<<<< HEAD
-    pipeline_config_path: Path | None = None,
-=======
->>>>>>> 6b535e2f
     stage_name: str | None = None,
     stage_docstring: str | None = None,
 ) -> MAIN_FN_T:
@@ -104,15 +96,6 @@
 
     mode = StageType.from_fns(main_fn, map_fn, reduce_fn)
 
-<<<<<<< HEAD
-    hydra_wrapper = hydra.main(
-        version_base=None,
-        config_path=str(MAIN_YAML.parent),
-        config_name=MAIN_YAML.stem,
-    )
-
-=======
->>>>>>> 6b535e2f
     if stage_name is None:
         stage_name = (main_fn or map_fn).__module__.split(".")[-1]
 
@@ -138,22 +121,8 @@
                 return mapreduce_stage(cfg, map_fn, reduce_fn)
 
             main_fn.__name__ = stage_name
-<<<<<<< HEAD
-            main_fn.__doc__ = stage_docstring
-
-    @functools.wraps(main_fn)
-    def wrapped_main(*args, **kwargs):
-        OmegaConf.register_new_resolver("stage_name", lambda: stage_name)
-        OmegaConf.register_new_resolver("stage_docstring", lambda: stage_docstring.replace("$", "$$"))
-
-        register_structured_config(pipeline_config_path, stage_name, stage_docstring)
-
-        hydra_wrapped_main = hydra_wrapper(main_fn)
-        return hydra_wrapped_main(*args, **kwargs)
-=======
 
     main_fn.__doc__ = stage_docstring
->>>>>>> 6b535e2f
 
     return main_fn
 
