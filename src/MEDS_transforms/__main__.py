import os
import sys
from importlib.resources import files
from pathlib import Path

import hydra
from hydra.core.config_store import ConfigStore
from omegaconf import OmegaConf

from .configs import MAIN_YAML, register_structured_config
from .stages import get_all_registered_stages

# We disable stage validation here as it is not needed on the CLI; instead, we manually validate that the
# stage name matches after loading, and that plus the checks for duplicate stage entry points covers all
# validation failure scenarios.
os.environ["DISABLE_STAGE_VALIDATION"] = "1"


HELP_STRS = {"--help", "-h", "help", "h"}
PKG_PFX = "pkg://"
YAML_EXTENSIONS = {"yaml", "yml"}
SINGLETON_STR = "__null__"


def print_help_stage():
    """Print help for all stages."""
    print(f"Usage: {sys.argv[0]} <pipeline_yaml> <stage_name> [args]")
    print(
        "  * pipeline_yaml: Path to the pipeline YAML file on disk or in the "
        f"'{PKG_PFX}<pkg_name>.<relative_path>' format."
    )
    print("  * stage_name: Name of the stage to run.")
    print()
    print("Available stages:")
    all_stages = get_all_registered_stages()
    for name in sorted(all_stages):
        print(f"  - {name}")


def resolve_pipeline_yaml(pipeline_yaml: str):
    """Resolve the pipeline YAML file path."""
    if pipeline_yaml == SINGLETON_STR:
        return None

    if pipeline_yaml.startswith(PKG_PFX):
        pipeline_yaml = pipeline_yaml[len(PKG_PFX) :]
        pipeline_parts = pipeline_yaml.split(".")

        if pipeline_parts[-1] not in YAML_EXTENSIONS:
            raise ValueError(
                f"Invalid pipeline YAML path '{pipeline_yaml}'. "
                f"Expected a file with one of the following extensions: {YAML_EXTENSIONS}"
            )

        pkg_name = pipeline_parts[0]
        suffix = pipeline_parts[-1]
        relative_path = Path(os.path.join(*pipeline_parts[1:-1])).with_suffix(f".{suffix}")

        try:
            pipeline_yaml = files(pkg_name) / relative_path
        except ImportError:
            raise ValueError(f"Package '{pkg_name}' not found. Please check the package name.")
    else:
        pipeline_yaml = Path(pipeline_yaml)

    if not pipeline_yaml.is_file():
        raise FileNotFoundError(f"Pipeline YAML file '{pipeline_yaml}' does not exist.")

    return pipeline_yaml


def run_stage():
    """Run a stage based on command line arguments."""

    all_stages = get_all_registered_stages()

    if len(sys.argv) < 2:
        print_help_stage()
        sys.exit(1)
    elif sys.argv[1] in HELP_STRS:
        print_help_stage()
        sys.exit(0)
    elif len(sys.argv) < 3:
        print_help_stage()
        sys.exit(1)

    pipeline_yaml = resolve_pipeline_yaml(sys.argv[1])
    stage_name = sys.argv[2]
    sys.argv = sys.argv[2:]  # remove dispatcher arguments

    executable_stage_name = register_structured_config(pipeline_yaml, stage_name)

    if executable_stage_name not in all_stages:
        raise ValueError(f"Stage '{executable_stage_name}' not found.")

    executable_stage = all_stages[executable_stage_name].load()

    if executable_stage.stage_name != executable_stage_name:
        raise ValueError(
            f"Loaded stage name '{executable_stage.stage_name}' does not match the provided name "
            f"'{executable_stage_name}'!"
        )

<<<<<<< HEAD
    main_fn = executable_stage.main

    OmegaConf.register_new_resolver("stage_name", lambda: stage_name)
    OmegaConf.register_new_resolver("stage_docstring", lambda: main_fn.__doc__.replace("$", "$$"))
=======
    _stage_configs = {}
    for n, ep in all_stages.items():
        _stage_configs.update(ep.load().default_config)

    cs = ConfigStore.instance()
    cs.store(group="stage_configs", name="_stage_configs", node=_stage_configs)

    main_fn = stage.main
>>>>>>> 915a4d54

    hydra_wrapper = hydra.main(
        version_base=None,
        config_path=str(MAIN_YAML.parent),
        config_name=MAIN_YAML.stem,
    )

    hydra_wrapper(main_fn)()<|MERGE_RESOLUTION|>--- conflicted
+++ resolved
@@ -101,12 +101,6 @@
             f"'{executable_stage_name}'!"
         )
 
-<<<<<<< HEAD
-    main_fn = executable_stage.main
-
-    OmegaConf.register_new_resolver("stage_name", lambda: stage_name)
-    OmegaConf.register_new_resolver("stage_docstring", lambda: main_fn.__doc__.replace("$", "$$"))
-=======
     _stage_configs = {}
     for n, ep in all_stages.items():
         _stage_configs.update(ep.load().default_config)
@@ -114,8 +108,16 @@
     cs = ConfigStore.instance()
     cs.store(group="stage_configs", name="_stage_configs", node=_stage_configs)
 
-    main_fn = stage.main
->>>>>>> 915a4d54
+    main_fn = executable_stage.main
+
+    hydra_wrapper = hydra.main(
+        version_base=None,
+        config_path=str(pipeline_yaml.parent),
+        config_name=pipeline_yaml.stem,
+    )
+
+    OmegaConf.register_new_resolver("stage_name", lambda: stage_name)
+    OmegaConf.register_new_resolver("stage_docstring", lambda: main_fn.__doc__.replace("$", "$$"))
 
     hydra_wrapper = hydra.main(
         version_base=None,
