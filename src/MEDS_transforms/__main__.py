--- conflicted
+++ resolved
@@ -1,28 +1,17 @@
 import os
 import sys
-<<<<<<< HEAD
-
-from .stages import get_all_registered_stages
-=======
-from importlib.metadata import entry_points
 from importlib.resources import files
 from pathlib import Path
 
 import hydra
 from omegaconf import OmegaConf
 
-from . import __package_name__
+from .configs import MAIN_YAML, register_structured_config
+from .stages import get_all_registered_stages
 
 HELP_STRS = {"--help", "-h", "help", "h"}
 PKG_PFX = "pkg://"
 YAML_EXTENSIONS = {"yaml", "yml"}
-
-
-def get_all_stages():
-    """Get all available stages."""
-    eps = entry_points(group=f"{__package_name__}.stages")
-    return {name: eps[name] for name in eps.names}
->>>>>>> 6b535e2f
 
 
 def print_help_stage():
@@ -35,7 +24,7 @@
     print("  * stage_name: Name of the stage to run.")
     print()
     print("Available stages:")
-    all_stages = get_all_stages()
+    all_stages = get_all_registered_stages()
     for name in sorted(all_stages):
         print(f"  - {name}")
 
@@ -91,20 +80,17 @@
     if stage_name not in all_stages:
         raise ValueError(f"Stage '{stage_name}' not found.")
 
-<<<<<<< HEAD
     main_fn = all_stages[stage_name]["entry_point"].load()
-    main_fn()
-=======
-    main_fn = all_stages[stage_name].load()
-
-    hydra_wrapper = hydra.main(
-        version_base=None,
-        config_path=str(pipeline_yaml.parent),
-        config_name=pipeline_yaml.stem,
-    )
 
     OmegaConf.register_new_resolver("stage_name", lambda: stage_name)
     OmegaConf.register_new_resolver("stage_docstring", lambda: main_fn.__doc__.replace("$", "$$"))
 
-    hydra_wrapper(main_fn)()
->>>>>>> 6b535e2f
+    register_structured_config(pipeline_yaml, stage_name)
+
+    hydra_wrapper = hydra.main(
+        version_base=None,
+        config_path=str(MAIN_YAML.parent),
+        config_name=MAIN_YAML.stem,
+    )
+
+    hydra_wrapper(main_fn)()