import os
import sys
from importlib.resources import files
from pathlib import Path

import hydra
from omegaconf import OmegaConf

<<<<<<< HEAD
from .configs import MAIN_YAML, register_structured_config
=======
# We disable stage validation here as it is not needed on the CLI; instead, we manually validate that the
# stage name matches after loading, and that plus the checks for duplicate stage entry points covers all
# validation failure scenarios.
os.environ["DISABLE_STAGE_VALIDATION"] = "1"

>>>>>>> a3c3c893
from .stages import get_all_registered_stages

HELP_STRS = {"--help", "-h", "help", "h"}
PKG_PFX = "pkg://"
YAML_EXTENSIONS = {"yaml", "yml"}
SINGLETON_STR = "__null__"


def print_help_stage():
    """Print help for all stages."""
    print(f"Usage: {sys.argv[0]} <pipeline_yaml> <stage_name> [args]")
    print(
        "  * pipeline_yaml: Path to the pipeline YAML file on disk or in the "
        f"'{PKG_PFX}<pkg_name>.<relative_path>' format."
    )
    print("  * stage_name: Name of the stage to run.")
    print()
    print("Available stages:")
    all_stages = get_all_registered_stages()
    for name in sorted(all_stages):
        print(f"  - {name}")


def resolve_pipeline_yaml(pipeline_yaml: str):
    """Resolve the pipeline YAML file path."""
    if pipeline_yaml == SINGLETON_STR:
        return None

    if pipeline_yaml.startswith(PKG_PFX):
        pipeline_yaml = pipeline_yaml[len(PKG_PFX) :]
        pipeline_parts = pipeline_yaml.split(".")

        if pipeline_parts[-1] not in YAML_EXTENSIONS:
            raise ValueError(
                f"Invalid pipeline YAML path '{pipeline_yaml}'. "
                f"Expected a file with one of the following extensions: {YAML_EXTENSIONS}"
            )

        pkg_name = pipeline_parts[0]
        suffix = pipeline_parts[-1]
        relative_path = Path(os.path.join(*pipeline_parts[1:-1])).with_suffix(f".{suffix}")

        try:
            pipeline_yaml = files(pkg_name) / relative_path
        except ImportError:
            raise ValueError(f"Package '{pkg_name}' not found. Please check the package name.")
    else:
        pipeline_yaml = Path(pipeline_yaml)

    if not pipeline_yaml.is_file():
        raise FileNotFoundError(f"Pipeline YAML file '{pipeline_yaml}' does not exist.")

    return pipeline_yaml


def run_stage():
    """Run a stage based on command line arguments."""

    all_stages = get_all_registered_stages()

    if len(sys.argv) < 2:
        print_help_stage()
        sys.exit(1)
    elif sys.argv[1] in HELP_STRS:
        print_help_stage()
        sys.exit(0)
    elif len(sys.argv) < 3:
        print_help_stage()
        sys.exit(1)

    pipeline_yaml = resolve_pipeline_yaml(sys.argv[1])
    stage_name = sys.argv[2]
    sys.argv = sys.argv[2:]  # remove dispatcher arguments

    executable_stage_name = register_structured_config(pipeline_yaml, stage_name)

<<<<<<< HEAD
    if executable_stage_name not in all_stages:
        raise ValueError(f"Stage '{executable_stage_name}' not found.")
=======
    stage = all_stages[stage_name].load()

    if stage.stage_name != stage_name:
        raise ValueError(
            f"Loaded stage name '{stage.stage_name}' does not match the provided name '{stage_name}'!"
        )

    main_fn = stage.main
>>>>>>> a3c3c893

    main_fn = all_stages[executable_stage_name]["entry_point"].load().main

    OmegaConf.register_new_resolver("stage_name", lambda: stage_name)
    OmegaConf.register_new_resolver("stage_docstring", lambda: main_fn.__doc__.replace("$", "$$"))

    hydra_wrapper = hydra.main(
        version_base=None,
        config_path=str(MAIN_YAML.parent),
        config_name=MAIN_YAML.stem,
    )

    hydra_wrapper(main_fn)()<|MERGE_RESOLUTION|>--- conflicted
+++ resolved
@@ -6,16 +6,14 @@
 import hydra
 from omegaconf import OmegaConf
 
-<<<<<<< HEAD
 from .configs import MAIN_YAML, register_structured_config
-=======
+from .stages import get_all_registered_stages
+
 # We disable stage validation here as it is not needed on the CLI; instead, we manually validate that the
 # stage name matches after loading, and that plus the checks for duplicate stage entry points covers all
 # validation failure scenarios.
 os.environ["DISABLE_STAGE_VALIDATION"] = "1"
 
->>>>>>> a3c3c893
-from .stages import get_all_registered_stages
 
 HELP_STRS = {"--help", "-h", "help", "h"}
 PKG_PFX = "pkg://"
@@ -91,21 +89,18 @@
 
     executable_stage_name = register_structured_config(pipeline_yaml, stage_name)
 
-<<<<<<< HEAD
     if executable_stage_name not in all_stages:
         raise ValueError(f"Stage '{executable_stage_name}' not found.")
-=======
-    stage = all_stages[stage_name].load()
 
-    if stage.stage_name != stage_name:
+    executable_stage = all_stages[executable_stage_name].load()
+
+    if executable_stage.stage_name != executable_stage_name:
         raise ValueError(
-            f"Loaded stage name '{stage.stage_name}' does not match the provided name '{stage_name}'!"
+            f"Loaded stage name '{executable_stage.stage_name}' does not match the provided name "
+            f"'{executable_stage_name}'!"
         )
 
-    main_fn = stage.main
->>>>>>> a3c3c893
-
-    main_fn = all_stages[executable_stage_name]["entry_point"].load().main
+    main_fn = executable_stage.main
 
     OmegaConf.register_new_resolver("stage_name", lambda: stage_name)
     OmegaConf.register_new_resolver("stage_docstring", lambda: main_fn.__doc__.replace("$", "$$"))
